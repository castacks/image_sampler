--- conflicted
+++ resolved
@@ -88,21 +88,8 @@
         '''
         img could be an array or a list of arrays.
         '''
-
-        # Mark if the input was already in torch. If so, the output will be in torch.
-        is_in_torch = False
-
         # Convert to torch Tensor with [N, C, H, W] shape.
-<<<<<<< HEAD
-        # If input is already a torch Tensor, then we do not need to convert it and assume that is has the correct shape.
-        if isinstance(img, torch.Tensor):
-            is_in_torch = True
-            flag_uint8 = img[0].dtype == torch.uint8
-        else:
-            img, flag_uint8 = input_2_torch(img, self.device)
-=======
         img, flag_uint8 = self.convert_input(img, self.device)
->>>>>>> 39e195b1
         
         self.check_input_shape(img.shape[-2:])
 
@@ -114,15 +101,8 @@
 
         # Handle invalid pixels.
         sampled[..., self.invalid_mask_reshaped] = invalid_pixel_value
-<<<<<<< HEAD
-        if is_in_torch:
-            return sampled, self.invalid_mask_reshaped
-        else:
-            return torch_2_output(sampled, flag_uint8), self.valid_mask_reshaped.cpu().numpy().astype(bool)
-=======
 
         return self.convert_output(sampled, flag_uint8), self.valid_mask_reshaped.cpu().numpy().astype(bool)
->>>>>>> 39e195b1
 
     def blend_interpolation(self, img, blend_func, invalid_pixel_value=127):
         '''
